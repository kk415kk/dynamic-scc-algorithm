# See https://wiki.python.org/moin/TimeComplexity for running times
class Node:
  """
  Class to represent a node
  """
  def __init__(self, value):
    self.value = value

  def __eq__(self, other):
    return self is other

  def __hash__(self):
    return hash(repr(self))

  def __str__(self):
    return '<Node %s @%s>' % (str(self.value), str(hex(id(self))))

class Edge:
  """
  Class to represent an edge
  """
  def __init__(self, s_node, e_node):
    self.nodes = (s_node, e_node)

  def __eq__(self, other):
    return self.nodes[0] == other.nodes[0] and self.nodes[1] == other.nodes[1]

  def __hash__(self):
    return hash(repr(self))

  def __str__(self):
    return '[%s %s]' % (str(self.nodes[0]), str(self.nodes[1]))

class Graph:
  """
  Class to represent a DIRECTED graph using linear space
  """
  def __init__(self):
    self.edges = {}	        # Maps node to list of forward neighbors
    self.rev_edges = {}         # Maps node to list of backwards neighbors
    self.components = {}	# Strong components of graph

  def add_edge(self, edge):
    """
    O(1) time to add node to a set inside a map (dictionary)
    """
    s_node, e_node = edge.nodes

    if s_node not in self.edges:
      self.edges[s_node] = set()
    if e_node not in self.rev_edges:
      self.rev_edges[e_node] = set()
    self.edges[s_node].add(e_node)
    self.rev_edges[e_node].add(s_node)
    

  def remove_edge(self, edge):
    """
    O(1) time to remove node from a set inside a map
    O(1) time to remove node from a map (dictionary)
    """
    s_node, e_node = edge.nodes
    if s_node in self.edges and e_node in self.edges[s_node]:
      self.edges[s_node].remove(e_node)
      self.rev_edges[e_node].remove(s_node)

      # If there are no outgoing edges from the start node, del it
      if len(self.edges[s_node]) == 0:
        del self.edges[s_node]
        
        # If there are no incoming edges to the start node, del it
        if s_node in self.rev_edges and len(self.rev_edges[s_node]) == 0:
          del self.rev_edges[s_node]

      # If there are no outgoing edges from the end node, del it
      if len(self.rev_edges[e_node]) == 0:
        del self.rev_edges[e_node]

        # If there are no incoming edges to the end node, del it
        if e_node in self.edges and len(self.edges[e_node]) == 0:
          del self.edges[e_node]

  def get_nodes(self):
    """
    O(|V|) time to retrieve all nodes in the graph
    """
    return set(self.edges.keys()) | set(self.rev_edges.keys())

  def compute_scc(self):
    """
    Computes the SCCs of this graph
    O(|E|) time to iterate through each edge
    """
    s_nodes = self.edges.keys()
    lowlinks, indices, index = {}, {}, [0]
    components = {}
    visited = []
    for s_node in s_nodes:
      if s_node not in indices:
        self.__traverse(s_node, lowlinks, indices, index, components, visited)
    return components

  def __traverse(self, node, lowlinks, indices, index, components, visited):
    """
    Private helper function to perform DFS and compute components
    of graph (final components in lowlinks)
    """
    indices[node], lowlinks[node] = index[0], index[0]
    index[0] = index[0] + 1
    visited.append(node)
    if node in self.edges:
      for e_node in self.edges[node]:
        if e_node not in indices:
          self.__traverse(e_node, lowlinks, indices, index, components, visited)
          lowlinks[node] = min(lowlinks[node], lowlinks[e_node])
        else:
          lowlinks[node] = min(lowlinks[node], indices[e_node])

    lowlink = lowlinks[node]
    if lowlink == indices[node] and len(visited) > 0:
      components[lowlink] = set()
      c_node = None 
      while len(visited) > 0 and c_node != node:
        c_node = visited.pop()
        components[lowlink].add(c_node)


  def __str__(self):
    graph_str = ""
    for s_node in self.edges:
      neighbors = self.edges[s_node]
      for n in neighbors:
        graph_str += ("[%s %s]\n" % (str(s_node), str(n)))
    return graph_str

def DynamicGraph():
  """
  An implementation of a graph that uses Roditty and Zwick's dynamic SCC algorithm
  to maintain the components of the graph.

  Maintain the components forest of the graph as a disjoint set, where the rank of
  a node is the version of the graph the node first appears in.
  """
  def __init__(self):
    """
    Note: all nodes will be a key in self.parent and self.version
    """
    self.t = 0              # The version of the graph we're currently on
    self.dynamic_set = {}   # H (dynamic edge set), where the i-th set is H_i
    self.parent = {}        # (key, val) -> (node, parent)
    self.version = {}       # The graph version where each node first appeared

  def insert(self, edge_set):
    """
    @param edge_set: a set of edges to be inserted
    If there are new nodes, they must be added to every version of the graph.
    """
    self.t += 1
    self.__populate_nodes(edge_set)
    self.dynamic_set[t] = self.dynamic_set[t] & edge_set

    pass

  def delete(self, edge_set):
    """
    @param edge_set: a set of edges to be deleted
    """
    pass

  def query(self, u, v, i):
    """
    @param u, v: two nodes
    @param i: the version of the graph to query
    """
    # return version[LCA(u,v)] <= 1
    pass

  def __find_scc(self, dynamic_edge_set, i):
    """
    """
    pass

<<<<<<< HEAD
  def __find(self, node):
    """
    @return
    """
    pass

  def __union(self, u, v):
    pass
=======
  def __populate_nodes(self, edge_set):
    """
    Used for keeping track of nodes that were not previously in the graph
    @param edge_set: the set of edges to look at for nodes to add to dictionaries
    """
    for edge in edge_set:
      s_node, e_node = edge.nodes
      if s_node not in self.parent:
        self.parent[s_node] = s_node
        self.version[s_node] = self.t
      if e_node not in self.parent:
        self.parent[e_node] = e_node
        self.version[e_node] = self.t

  def __find(self, node):
    """
    Path compression optimization is not used because we need to 
    keep the structure of trees
    @param u: a node in the forest
    @return the root node of the tree that node u is part of
    """
    parent = self.parent[node]
    return parent if parent == node else self.find(parent)
>>>>>>> 4eb71ad8


def test():
  a = Node('A')
  b = Node('B')
  c = Node('C')
  e1 = Edge(a,b)
  e2 = Edge(a,c)
  e3 = Edge(c,a)
  G = Graph()
  print "Adding edge %s" % str(e1)
  G.add_edge(e1)
  print "Adding edge %s" % str(e2)
  G.add_edge(e2)
  print "Graph: "
  print G
  print ""
  print "Removing edge %s" % str(e2)
  G.remove_edge(e2)
  print "Adding edge %s" % str(e2)
  G.add_edge(e2)
  print "Adding edge %s" % str(e3)
  G.add_edge(e3)
  print "Graph: "
  print G
  print ""
  print "SCCs:"
  print dict((str(node), i) for node, i in G.compute_scc().items())<|MERGE_RESOLUTION|>--- conflicted
+++ resolved
@@ -35,10 +35,17 @@
   """
   Class to represent a DIRECTED graph using linear space
   """
-  def __init__(self):
+  def __init__(self, edges=[]):
+    """
+    @param edges: optional input set or list of edges to be inserted
+    """
     self.edges = {}	        # Maps node to list of forward neighbors
     self.rev_edges = {}         # Maps node to list of backwards neighbors
     self.components = {}	# Strong components of graph
+
+    # Initialize graph, if desired
+    for edge in edges:
+      self.add_edge(edge)
 
   def add_edge(self, edge):
     """
@@ -90,6 +97,7 @@
     """
     Computes the SCCs of this graph
     O(|E|) time to iterate through each edge
+    @return a dictionary mapping component number to component nodes
     """
     s_nodes = self.edges.keys()
     lowlinks, indices, index = {}, {}, [0]
@@ -124,7 +132,6 @@
         c_node = visited.pop()
         components[lowlink].add(c_node)
 
-
   def __str__(self):
     graph_str = ""
     for s_node in self.edges:
@@ -133,7 +140,7 @@
         graph_str += ("[%s %s]\n" % (str(s_node), str(n)))
     return graph_str
 
-def DynamicGraph():
+class DynamicGraph():
   """
   An implementation of a graph that uses Roditty and Zwick's dynamic SCC algorithm
   to maintain the components of the graph.
@@ -145,11 +152,19 @@
     """
     Note: all nodes will be a key in self.parent and self.version
     """
-    self.t = 0              # The version of the graph we're currently on
-    self.dynamic_set = {}   # H (dynamic edge set), where the i-th set is H_i
+    self.t = 0              # t represents the version of the graph that is most recently represented
+    self.dynamic_set = { 0: set(), 1: set() }   # H (dynamic edge set), where the i-th set is H_i
     self.parent = {}        # (key, val) -> (node, parent)
     self.version = {}       # The graph version where each node first appeared
 
+  def __str__(self):
+    graph_str = ""
+    for time_set in self.dynamic_set.values():
+      for edge in time_set:
+        s_node, e_node = edge.nodes
+        graph_str += "[%s %s]\n" % (str(s_node), str(e_node))
+    return graph_str if graph_str != "" else "Empty graph"
+
   def insert(self, edge_set):
     """
     @param edge_set: a set of edges to be inserted
@@ -157,9 +172,10 @@
     """
     self.t += 1
     self.__populate_nodes(edge_set)
-    self.dynamic_set[t] = self.dynamic_set[t] & edge_set
-
-    pass
+    self.dynamic_set[self.t] = self.dynamic_set[self.t] & edge_set
+    self.__find_scc(self.dynamic_set[self.t])
+    self.dynamic_set[self.t+1] = set()
+    self.__shift(self.dynamic_set[self.t], self.dynamic_set[self.t+1])
 
   def delete(self, edge_set):
     """
@@ -175,21 +191,47 @@
     # return version[LCA(u,v)] <= 1
     pass
 
-  def __find_scc(self, dynamic_edge_set, i):
-    """
-    """
-    pass
-
-<<<<<<< HEAD
-  def __find(self, node):
-    """
-    @return
-    """
-    pass
-
-  def __union(self, u, v):
-    pass
-=======
+  def get_nodes(self):
+    """
+    @return a set of all the nodes in the graph
+    """
+    return self.parent.keys()
+
+  def __find_scc(self, dynamic_edge_set):
+    """
+    """
+    temp_dynamic_edge_set = set()
+    for edge in dynamic_edge_set:
+      s_node, e_node = edge.nodes
+      temp_edge = (self.__find(s_node), self.__find(e_node))
+      temp_dynamic_edge_set.add(temp_edge)
+    
+    subgraph = self.__construct_subgraph(temp_dynamic_edge_set)
+    components = subgraph.compute_scc()
+    for scc in components:
+      component_nodes = components[scc]
+      if len(component_nodes) > 1:
+        scc_node = Node()
+        self.version[scc_node] = self.t
+        for j in xrange(len(component_nodes)):
+          # union step here?
+          self.parent[component_nodes[j]] = scc_node
+      
+  def __construct_subgraph(self, edge_set):
+    """
+    Builds a graph out of the set of edges and returns it
+    @param edge_set
+    @return a Graph object
+    """
+    return Graph(edge_set)
+
+  def __shift(self, dynamic_edge_set_1, dynamic_edge_set_2):
+    for edge_1 in dynamic_edge_set_1:
+      s_node, e_node = edge_1.nodes
+      if self.__find(s_node) != self.__find(e_node):
+        dynamic_edge_set_1.remove(edge_1)
+        dynamic_edge_set_2.add(edge_1)
+
   def __populate_nodes(self, edge_set):
     """
     Used for keeping track of nodes that were not previously in the graph
@@ -206,17 +248,26 @@
 
   def __find(self, node):
     """
-    Path compression optimization is not used because we need to 
-    keep the structure of trees
+    Path compression optimization is not used because we need to keep the structure of trees
     @param u: a node in the forest
     @return the root node of the tree that node u is part of
     """
     parent = self.parent[node]
     return parent if parent == node else self.find(parent)
->>>>>>> 4eb71ad8
-
-
-def test():
+
+G = DynamicGraph()
+a = Node('A')
+b = Node('B')
+c = Node('C')
+e1 = Edge(a,b)
+e2 = Edge(a,c)
+e3 = Edge(c,a)
+edge_set = set([e1])
+
+G.insert(edge_set)
+print str(G)
+
+def test_graph():
   a = Node('A')
   b = Node('B')
   c = Node('C')
